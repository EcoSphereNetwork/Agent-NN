# n8n AgentNN Node

This directory contains a custom n8n node which sends tasks to the Agent‑NN API
gateway. The node can be used to integrate Agent‑NN into your n8n workflows.

## Build

```bash
npm install
npm run build
```

The command creates the compiled files in the `dist/` directory. Copy these
files into your local `~/.n8n/custom` directory and restart n8n so that the node
is loaded.

## Usage

In the node parameters specify:

- **endpoint** – Base URL of the Agent‑NN API gateway.
- **taskType** – Type of task to execute (e.g. `chat`).
- **payload** – JSON payload passed as the `input` field.
- **path** – Optional API path appended to the endpoint (defaults to `/task`).
- **method** – HTTP method (`POST` or `GET`).
- **headers** – Optional additional HTTP headers as JSON object.
- **timeout** – Request timeout in milliseconds.

When executed, the node forwards the request to Agent‑NN and returns the API
<<<<<<< HEAD
response.

### Example

```ts
// In your n8n workflow
const data = {
  endpoint: 'http://localhost:8000',
  taskType: 'chat',
  payload: { text: 'Hello' },
};
```
=======
response.
>>>>>>> e24798d4
<|MERGE_RESOLUTION|>--- conflicted
+++ resolved
@@ -27,7 +27,6 @@
 - **timeout** – Request timeout in milliseconds.
 
 When executed, the node forwards the request to Agent‑NN and returns the API
-<<<<<<< HEAD
 response.
 
 ### Example
@@ -40,6 +39,3 @@
   payload: { text: 'Hello' },
 };
 ```
-=======
-response.
->>>>>>> e24798d4
