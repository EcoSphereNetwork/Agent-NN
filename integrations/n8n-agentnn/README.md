# n8n AgentNN Node

This directory contains a custom n8n node that forwards tasks to the Agent-NN API gateway.
Run `npm install` followed by `npx tsc` to compile `AgentNN.node.ts` to JavaScript.
Copy the resulting files from `dist/` to your `~/.n8n/custom` directory and restart n8n.
<<<<<<< HEAD
Configure the `endpoint`, `taskType`, `method`, headers, timeout and `payload` parameters in the node settings.
=======
The node exposes parameters for `endpoint`, `taskType`, `payload`, optional `path`, `method`, `headers`, and `timeout`.
>>>>>>> e70ae881
<|MERGE_RESOLUTION|>--- conflicted
+++ resolved
@@ -3,8 +3,4 @@
 This directory contains a custom n8n node that forwards tasks to the Agent-NN API gateway.
 Run `npm install` followed by `npx tsc` to compile `AgentNN.node.ts` to JavaScript.
 Copy the resulting files from `dist/` to your `~/.n8n/custom` directory and restart n8n.
-<<<<<<< HEAD
-Configure the `endpoint`, `taskType`, `method`, headers, timeout and `payload` parameters in the node settings.
-=======
-The node exposes parameters for `endpoint`, `taskType`, `payload`, optional `path`, `method`, `headers`, and `timeout`.
->>>>>>> e70ae881
+Configure the `endpoint`, `taskType`, `method`, headers, timeout and `payload` parameters in the node settings.