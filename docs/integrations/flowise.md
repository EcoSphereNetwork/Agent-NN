# FlowiseAI Integration

[FlowiseAI](https://flowiseai.com/) bietet eine grafische Oberfläche zum Erstellen von Chatbot‑Flows. Agent‑NN lässt sich sowohl als Quelle für Antworten als auch als externer Aufrufer nutzen.

## Agent‑NN als Flowise Komponente

Unter `integrations/flowise-agentnn` liegt eine Beispielkomponente `AgentNN.ts`. Sie sendet Fragen an den Dispatcher und gibt das Ergebnis zurück. Der Kern sieht so aus:

```ts
import axios from 'axios';

export default class AgentNN {
  constructor(
    private endpoint: string,
    private taskType = 'chat',
    private headers: Record<string, string> = {},
    private timeout = 10000,
<<<<<<< HEAD
    private method: 'POST' | 'GET' | 'PUT' | 'DELETE' = 'POST',
  ) {}

  async run(payload: unknown) {
    const url = `${this.endpoint}/task`;
    const body = { task_type: this.taskType, input: payload };
    const { data } = await axios.request({
      url,
      method: this.method,
      data: body,
      headers: this.headers,
      timeout: this.timeout,
    });
=======
  ) {}

  async run(payload: unknown) {
    const { data } = await axios.post(
      `${this.endpoint}/task`,
      {
        task_type: this.taskType,
        input: payload,
      },
      { headers: this.headers, timeout: this.timeout },
    );
>>>>>>> e70ae881
    return data.result ?? data;
  }
}
```

Diese Komponente wird in Flowise eingebunden und erlaubt es, Benutzeranfragen direkt an Agent‑NN zu delegieren.

## Flowise Workflows aus Agent‑NN anstoßen

<<<<<<< HEAD
Das Plugin `flowise_workflow` ruft HTTP‑basierte Chatflows auf. Neben einem Payload können optionale Header, die HTTP-Methode und ein Timeout übergeben werden:
=======
Das Plugin `flowise_workflow` ruft HTTP‑basierte Chatflows auf. Neben dem direkten `url` kann auch hier ein `endpoint` plus `path` angegeben werden. Zusätzlich akzeptiert es optionale Header und einen Payload:
>>>>>>> e70ae881

```python
from plugins.flowise_workflow.plugin import Plugin

plugin = Plugin()
result = plugin.execute(
    {
        "endpoint": "http://localhost:3000",
        "path": "/api/v1/predict",
        "payload": {"question": "Hi"},
        "headers": {"Authorization": "Bearer token"},
    },
    {},
)
```

Kompiliere das Skript zu JavaScript und registriere es über die Flowise-UI. So kann ein Flowise‑Chatbot direkt in Agent‑NN Aufgaben bearbeiten oder Informationen abrufen. Optional lassen sich `method` und `timeout` an den Pluginaufruf übergeben.

## Registrierung der Komponente

1. Wechsle in das Verzeichnis `integrations/flowise-agentnn`.
2. Installiere Abhängigkeiten mit `npm install` und führe `npx tsc` aus.
3. Lade die erzeugte `dist/AgentNN.js` Datei in der Flowise-Administration hoch.
4. Lege beim Einbinden der Komponente die URL deines Agent‑NN Gateways fest und
<<<<<<< HEAD
   optional weitere Parameter wie `taskType`, `method`, zusätzliche HTTP-Header
   oder ein eigenes Timeout.
=======
   optional weitere Parameter wie `taskType`, Header oder Timeout.
>>>>>>> e70ae881

Weitere Details enthält der [Integration Plan](full_integration_plan.md).<|MERGE_RESOLUTION|>--- conflicted
+++ resolved
@@ -15,7 +15,6 @@
     private taskType = 'chat',
     private headers: Record<string, string> = {},
     private timeout = 10000,
-<<<<<<< HEAD
     private method: 'POST' | 'GET' | 'PUT' | 'DELETE' = 'POST',
   ) {}
 
@@ -29,19 +28,6 @@
       headers: this.headers,
       timeout: this.timeout,
     });
-=======
-  ) {}
-
-  async run(payload: unknown) {
-    const { data } = await axios.post(
-      `${this.endpoint}/task`,
-      {
-        task_type: this.taskType,
-        input: payload,
-      },
-      { headers: this.headers, timeout: this.timeout },
-    );
->>>>>>> e70ae881
     return data.result ?? data;
   }
 }
@@ -51,11 +37,8 @@
 
 ## Flowise Workflows aus Agent‑NN anstoßen
 
-<<<<<<< HEAD
 Das Plugin `flowise_workflow` ruft HTTP‑basierte Chatflows auf. Neben einem Payload können optionale Header, die HTTP-Methode und ein Timeout übergeben werden:
-=======
-Das Plugin `flowise_workflow` ruft HTTP‑basierte Chatflows auf. Neben dem direkten `url` kann auch hier ein `endpoint` plus `path` angegeben werden. Zusätzlich akzeptiert es optionale Header und einen Payload:
->>>>>>> e70ae881
+
 
 ```python
 from plugins.flowise_workflow.plugin import Plugin
@@ -80,11 +63,7 @@
 2. Installiere Abhängigkeiten mit `npm install` und führe `npx tsc` aus.
 3. Lade die erzeugte `dist/AgentNN.js` Datei in der Flowise-Administration hoch.
 4. Lege beim Einbinden der Komponente die URL deines Agent‑NN Gateways fest und
-<<<<<<< HEAD
    optional weitere Parameter wie `taskType`, `method`, zusätzliche HTTP-Header
    oder ein eigenes Timeout.
-=======
-   optional weitere Parameter wie `taskType`, Header oder Timeout.
->>>>>>> e70ae881
 
 Weitere Details enthält der [Integration Plan](full_integration_plan.md).