--- conflicted
+++ resolved
@@ -28,13 +28,9 @@
 
 1. Repository klonen
    ```bash
-<<<<<<< HEAD
    git clone https://github.com/EcoSphereNetwork/Agent-NN.git
    cd Agent-NN
-=======
-   git clone https://github.com/EcoSphereNetwork/Smolit_LLM-NN.git
-   cd Smolit_LLM-NN
->>>>>>> 7516d695
+
    ```
 2. Abhängigkeiten installieren
    ```bash
